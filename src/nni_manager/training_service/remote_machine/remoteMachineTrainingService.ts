/**
 * Copyright (c) Microsoft Corporation
 * All rights reserved.
 *
 * MIT License
 *
 * Permission is hereby granted, free of charge, to any person obtaining a copy of this software and associated
 * documentation files (the "Software"), to deal in the Software without restriction, including without limitation
 * the rights to use, copy, modify, merge, publish, distribute, sublicense, and/or sell copies of the Software, and
 * to permit persons to whom the Software is furnished to do so, subject to the following conditions:
 * The above copyright notice and this permission notice shall be included in all copies or substantial portions of the Software.
 *
 * THE SOFTWARE IS PROVIDED *AS IS*, WITHOUT WARRANTY OF ANY KIND, EXPRESS OR IMPLIED, INCLUDING
 * BUT NOT LIMITED TO THE WARRANTIES OF MERCHANTABILITY, FITNESS FOR A PARTICULAR PURPOSE AND
 * NONINFRINGEMENT. IN NO EVENT SHALL THE AUTHORS OR COPYRIGHT HOLDERS BE LIABLE FOR ANY CLAIM,
 * DAMAGES OR OTHER LIABILITY, WHETHER IN AN ACTION OF CONTRACT, TORT OR OTHERWISE, ARISING FROM,
 * OUT OF OR IN CONNECTION WITH THE SOFTWARE OR THE USE OR OTHER DEALINGS IN THE SOFTWARE.
 */

'use strict';

import * as assert from 'assert';
import * as cpp from 'child-process-promise';
import { EventEmitter } from 'events';
import * as fs from 'fs';
import * as os from 'os';
import * as path from 'path';
import { Client, ConnectConfig } from 'ssh2';
import { Deferred } from 'ts-deferred';
import { String } from 'typescript-string-operations';
import * as component from '../../common/component';
import { NNIError, NNIErrorNames } from '../../common/errors';
import { getExperimentId, getInitTrialSequenceId } from '../../common/experimentStartupInfo';
import { getLogger, Logger } from '../../common/log';
import { ObservableTimer } from '../../common/observableTimer';
import {
    HostJobApplicationForm, HyperParameters, JobApplicationForm, NNIManagerIpConfig, TrainingService, TrialJobApplicationForm,
    TrialJobDetail, TrialJobMetric
} from '../../common/trainingService';
<<<<<<< HEAD
import { delay, generateParamFileName, getExperimentRootDir, uniqueString, getJobCancelStatus, getRemoteTmpDir,getIPV4Address, getVersion, unixPathJoin } from '../../common/utils';
import { GPUSummary } from '../common/gpuData';
=======
import {
    delay, generateParamFileName, getExperimentRootDir, getIPV4Address, getJobCancelStatus, getRemoteTmpDir,
    getVersion, uniqueString, unixPathJoin
} from '../../common/utils';
import { CONTAINER_INSTALL_NNI_SHELL_FORMAT } from '../common/containerJobData';
import { GPU_INFO_COLLECTOR_FORMAT_LINUX, GPUSummary } from '../common/gpuData';
>>>>>>> a373dbcb
import { TrialConfig } from '../common/trialConfig';
import { TrialConfigMetadataKey } from '../common/trialConfigMetadataKey';
import { execCopydir, execMkdir, execRemove, validateCodeDir } from '../common/util';
import { GPUScheduler } from './gpuScheduler';
import {
    HOST_JOB_SHELL_FORMAT, RemoteCommandResult, REMOTEMACHINE_TRIAL_COMMAND_FORMAT, RemoteMachineMeta,
    RemoteMachineScheduleInfo, RemoteMachineScheduleResult, RemoteMachineTrialJobDetail,
    ScheduleResultType, SSHClient, SSHClientManager
} from './remoteMachineData';
<<<<<<< HEAD
import { GPU_INFO_COLLECTOR_FORMAT_LINUX } from '../common/gpuData';
import { SSHClientUtility } from './sshClientUtility';
import { validateCodeDir, execRemove, execMkdir, execCopydir } from '../common/util';
import { RemoteMachineJobRestServer } from './remoteMachineJobRestServer';
import { CONTAINER_INSTALL_NNI_SHELL_FORMAT } from '../common/containerJobData';
=======
import { RemoteMachineJobRestServer } from './remoteMachineJobRestServer';
import { SSHClientUtility } from './sshClientUtility';
>>>>>>> a373dbcb

/**
 * Training Service implementation for Remote Machine (Linux)
 */
@component.Singleton
class RemoteMachineTrainingService implements TrainingService {
    private readonly machineSSHClientMap: Map<RemoteMachineMeta, SSHClientManager>; //machine ssh client map
    private readonly trialSSHClientMap: Map<string, Client>; //trial ssh client map
    private readonly trialJobsMap: Map<string, RemoteMachineTrialJobDetail>;
    private readonly MAX_TRIAL_NUMBER_PER_SSHCONNECTION: number = 5; // every ssh client has a max trial concurrency number
    private readonly expRootDir: string;
    private readonly remoteExpRootDir: string;
    private trialConfig: TrialConfig | undefined;
    private readonly gpuScheduler: GPUScheduler;
    private readonly jobQueue: string[];
    private readonly timer: ObservableTimer;
    private stopping: boolean = false;
    private readonly metricsEmitter: EventEmitter;
    private readonly log: Logger;
    private isMultiPhase: boolean = false;
    private trialSequenceId: number;
    private remoteRestServerPort?: number;
    private readonly remoteOS: string;
    private nniManagerIpConfig?: NNIManagerIpConfig;
    private versionCheck: boolean = true;
    private logCollection: string;

    constructor(@component.Inject timer: ObservableTimer) {
        this.remoteOS = 'linux';
        this.metricsEmitter = new EventEmitter();
        this.trialJobsMap = new Map<string, RemoteMachineTrialJobDetail>();
        this.trialSSHClientMap = new Map<string, Client>();
        this.machineSSHClientMap = new Map<RemoteMachineMeta, SSHClientManager>();
        this.gpuScheduler = new GPUScheduler(this.machineSSHClientMap);
        this.jobQueue = [];
        this.expRootDir = getExperimentRootDir();
        this.remoteExpRootDir = this.getRemoteExperimentRootDir();
        this.timer = timer;
        this.log = getLogger();
        this.trialSequenceId = -1;
        this.logCollection = 'none';
        this.log.info('Construct remote machine training service.');
    }

    /**
     * Loop to launch trial jobs and collect trial metrics
     */
    public async run(): Promise<void> {
        const restServer: RemoteMachineJobRestServer = component.get(RemoteMachineJobRestServer);
        await restServer.start();
        restServer.setEnableVersionCheck = this.versionCheck;
        this.log.info('Run remote machine training service.');
        while (!this.stopping) {
            while (this.jobQueue.length > 0) {
                this.updateGpuReservation();
                const trialJobId: string = this.jobQueue[0];
                const prepareResult : boolean = await this.prepareTrialJob(trialJobId);
                if (prepareResult) {
                    // Remove trial job with trialJobId from job queue
                    this.jobQueue.shift();
                } else {
                    // Break the while loop since no GPU resource is available right now,
                    // Wait to schedule job in next time iteration
                    break;
                }
            }
            if (restServer.getErrorMessage !== undefined) {
                throw new Error(restServer.getErrorMessage);
                this.stopping = true;
            }
            await delay(3000);
        }
        this.log.info('Remote machine training service exit.');
    }

    /**
     * give trial a ssh connection
     * @param trial remote machine trial job detail
     */
    public async allocateSSHClientForTrial(trial: RemoteMachineTrialJobDetail): Promise<void> {
        const deferred: Deferred<void> = new Deferred<void>();
        if (trial.rmMeta === undefined) {
            throw new Error(`rmMeta not set in trial ${trial.id}`);
        }
        const sshClientManager: SSHClientManager | undefined = this.machineSSHClientMap.get(trial.rmMeta);
        if (sshClientManager === undefined) {
            throw new Error(`remoteSSHClient not initialized`);
        }
        const sshClient: Client = await sshClientManager.getAvailableSSHClient();
        this.trialSSHClientMap.set(trial.id, sshClient);
        deferred.resolve();

        return deferred.promise;
    }

    /**
     * If a trial is finished, release the connection resource
     * @param trial remote machine trial job detail
     */
    public releaseTrialSSHClient(trial: RemoteMachineTrialJobDetail): void {
        if (trial.rmMeta === undefined) {
            throw new Error(`rmMeta not set in trial ${trial.id}`);
        }
        const sshClientManager: SSHClientManager | undefined = this.machineSSHClientMap.get(trial.rmMeta);
        if (sshClientManager === undefined) {
            throw new Error(`sshClientManager not initialized`);
        }
        sshClientManager.releaseConnection(this.trialSSHClientMap.get(trial.id));
    }

    /**
     * List submitted trial jobs
     */
    public async listTrialJobs(): Promise<TrialJobDetail[]> {
        const jobs: TrialJobDetail[] = [];
        const deferred: Deferred<TrialJobDetail[]> = new Deferred<TrialJobDetail[]>();

        for (const [key, value] of this.trialJobsMap) {
            if (value.form.jobType === 'TRIAL') {
                jobs.push(await this.getTrialJob(key));
            }
        }
        deferred.resolve(jobs);

        return deferred.promise;
    }

    /**
     * Get trial job detail information
     * @param trialJobId ID of trial job
     */
    public async getTrialJob(trialJobId: string): Promise<TrialJobDetail> {
        const trialJob: RemoteMachineTrialJobDetail | undefined = this.trialJobsMap.get(trialJobId);
        if (trialJob === undefined) {
            throw new NNIError(NNIErrorNames.NOT_FOUND, `trial job id ${trialJobId} not found`);
        }
        //TO DO: add another job status, and design new job status change logic
        if (trialJob.status === 'RUNNING' || trialJob.status === 'UNKNOWN') {
            // Get ssh client where the job is running
            if (trialJob.rmMeta === undefined) {
                throw new Error(`rmMeta not set for submitted job ${trialJobId}`);
            }
            const sshClient: Client | undefined  = this.trialSSHClientMap.get(trialJob.id);
            if (sshClient === undefined) {
                throw new Error(`Invalid job id: ${trialJobId}, cannot find ssh client`);
            }

            return this.updateTrialJobStatus(trialJob, sshClient);
        } else {
            return trialJob;
        }
    }

    /**
     * Add job metrics listener
     * @param listener callback listener
     */
    public addTrialJobMetricListener(listener: (metric: TrialJobMetric) => void): void {
        this.metricsEmitter.on('metric', listener);
    }

    /**
     * Remove job metrics listener
     * @param listener callback listener
     */
    public removeTrialJobMetricListener(listener: (metric: TrialJobMetric) => void): void {
        this.metricsEmitter.off('metric', listener);
    }

    /**
     * Submit trial job
     * @param form trial job description form
     */
    // tslint:disable-next-line:informative-docs
    public async submitTrialJob(form: JobApplicationForm): Promise<TrialJobDetail> {
        if (this.trialConfig === undefined) {
            throw new Error('trial config is not initialized');
        }

        if (form.jobType === 'HOST') {
            return this.runHostJob(<HostJobApplicationForm>form);
        } else if (form.jobType === 'TRIAL') {
            // Generate trial job id(random)
            const trialJobId: string = uniqueString(5);
            const trialWorkingFolder: string = unixPathJoin(this.remoteExpRootDir, 'trials', trialJobId);

            const trialJobDetail: RemoteMachineTrialJobDetail = new RemoteMachineTrialJobDetail(
                trialJobId,
                'WAITING',
                Date.now(),
                trialWorkingFolder,
                form,
                this.generateSequenceId()
            );
            this.jobQueue.push(trialJobId);
            this.trialJobsMap.set(trialJobId, trialJobDetail);

            return Promise.resolve(trialJobDetail);
        } else {
            return Promise.reject(new Error(`Job form not supported: ${JSON.stringify(form)}, jobType should be HOST or TRIAL.`));
        }
    }

    /**
     * Update trial job for multi-phase
     * @param trialJobId trial job id
     * @param form job application form
     */
    public async updateTrialJob(trialJobId: string, form: JobApplicationForm): Promise<TrialJobDetail> {
        const trialJobDetail: undefined | TrialJobDetail = this.trialJobsMap.get(trialJobId);
        if (trialJobDetail === undefined) {
            throw new Error(`updateTrialJob failed: ${trialJobId} not found`);
        }
        if (form.jobType === 'TRIAL') {
            const rmMeta: RemoteMachineMeta | undefined = (<RemoteMachineTrialJobDetail>trialJobDetail).rmMeta;
            if (rmMeta !== undefined) {
                await this.writeParameterFile(trialJobId, (<TrialJobApplicationForm>form).hyperParameters, rmMeta);
            } else {
                throw new Error(`updateTrialJob failed: ${trialJobId} rmMeta not found`);
            }
        } else {
            throw new Error(`updateTrialJob failed: jobType ${form.jobType} not supported.`);
        }

        return trialJobDetail;
    }
<<<<<<< HEAD
    
    /**
     * remove gpu reversion when job is not running
     */
    private updateGpuReservation() {
        for (const [key, value] of this.trialJobsMap) { 
            if(!['WAITING', 'RUNNING'].includes(value.status)) {
                this.gpuScheduler.removeGpuReservation(key, this.trialJobsMap);
            }
        };
    }
=======
>>>>>>> a373dbcb

    /**
     * Is multiphase job supported in current training service
     */
    public get isMultiPhaseJobSupported(): boolean {
        return true;
    }

    /**
     * Cancel trial job
     * @param trialJobId ID of trial job
     */
    // tslint:disable:informative-docs no-unsafe-any
    public async cancelTrialJob(trialJobId: string, isEarlyStopped: boolean = false): Promise<void> {
        const deferred: Deferred<void> = new Deferred<void>();
        const trialJob: RemoteMachineTrialJobDetail | undefined = this.trialJobsMap.get(trialJobId);
        if (trialJob === undefined) {
            deferred.reject();
            throw new Error(`trial job id ${trialJobId} not found`);
        }

        // Remove the job with trialJobId from job queue
        const index : number = this.jobQueue.indexOf(trialJobId);
        if (index >= 0) {
            this.jobQueue.splice(index, 1);
        }

        // Get ssh client where the job is running
        if (trialJob.rmMeta !== undefined) {
            // If the trial job is already scheduled, check its status and kill the trial process in remote machine
            const sshClient: Client | undefined = this.trialSSHClientMap.get(trialJob.id);
            if (sshClient === undefined) {
                deferred.reject();
                throw new Error(`Invalid job id ${trialJobId}, cannot find ssh client`);
            }

            const jobpidPath: string = this.getJobPidPath(trialJob.id);
            try {
                // Mark the toEarlyStop tag here
                trialJob.isEarlyStopped = isEarlyStopped;
                await SSHClientUtility.remoteExeCommand(`pkill -P \`cat ${jobpidPath}\``, sshClient);
                this.releaseTrialSSHClient(trialJob);
            } catch (error) {
                // Not handle the error since pkill failed will not impact trial job's current status
                this.log.error(`remoteTrainingService.cancelTrialJob: ${error.message}`);
            }
        } else {
            // Job is not scheduled yet, set status to 'USER_CANCELLED' directly
            assert(isEarlyStopped === false, 'isEarlyStopped is not supposed to be true here.');
            trialJob.status = getJobCancelStatus(isEarlyStopped);
        }
    }

    /**
     * Set culster metadata
     * @param key metadata key
     * //1. MACHINE_LIST -- create ssh client connect of machine list
     * //2. TRIAL_CONFIG -- trial configuration
     * @param value metadata value
     */
    public async setClusterMetadata(key: string, value: string): Promise<void> {
        switch (key) {
            case TrialConfigMetadataKey.NNI_MANAGER_IP:
                this.nniManagerIpConfig = <NNIManagerIpConfig>JSON.parse(value);
                break;
            case TrialConfigMetadataKey.MACHINE_LIST:
                await this.setupConnections(value);
                //remove local temp files
                await execRemove(this.getLocalGpuMetricCollectorDir());
                break;
            case TrialConfigMetadataKey.TRIAL_CONFIG:
                const remoteMachineTrailConfig: TrialConfig = <TrialConfig>JSON.parse(value);
                // Parse trial config failed, throw Error
                if (remoteMachineTrailConfig === undefined) {
                    throw new Error('trial config parsed failed');
                }
                // codeDir is not a valid directory, throw Error
                // tslint:disable-next-line:non-literal-fs-path
                if (!fs.lstatSync(remoteMachineTrailConfig.codeDir)
                  .isDirectory()) {
                    throw new Error(`codeDir ${remoteMachineTrailConfig.codeDir} is not a directory`);
                }

                // Validate to make sure codeDir doesn't have too many files
                try {
                    await validateCodeDir(remoteMachineTrailConfig.codeDir);
                } catch (error) {
                    this.log.error(error);

                    return Promise.reject(new Error(error));
                }

                this.trialConfig = remoteMachineTrailConfig;
                break;
            case TrialConfigMetadataKey.MULTI_PHASE:
                this.isMultiPhase = (value === 'true' || value === 'True');
                break;
            case TrialConfigMetadataKey.VERSION_CHECK:
                this.versionCheck = (value === 'true' || value === 'True');
                break;
            case TrialConfigMetadataKey.LOG_COLLECTION:
                this.logCollection = value;
                break;
            default:
                //Reject for unknown keys
                throw new Error(`Uknown key: ${key}`);
        }
    }

    /**
     * Get culster metadata
     * @param key metadata key
     */
    public getClusterMetadata(key: string): Promise<string> {
        const deferred: Deferred<string> = new Deferred<string>();

        return deferred.promise;
    }

    /**
     * cleanup() has a time out of 10s to clean remote connections
     */
    public async cleanUp(): Promise<void> {
        this.log.info('Stopping remote machine training service...');
        this.stopping = true;
        await Promise.race([delay(10000), this.cleanupConnections()]);
    }

    /**
     * remove gpu reversion when job is not running
     */
    private updateGpuReservation(): void {
        for (const [key, value] of this.trialJobsMap) {
            if (!['WAITING', 'RUNNING'].includes(value.status)) {
                this.gpuScheduler.removeGpuReservation(key, this.trialJobsMap);
            }
        }
    }

    /**
     * stop gpu_metric_collector process in remote machine and remove unused scripts
     */
    private async cleanupConnections(): Promise<void> {
        try {
            for (const [rmMeta, sshClientManager] of this.machineSSHClientMap.entries()) {
<<<<<<< HEAD
                let jobpidPath: string = unixPathJoin(this.getRemoteScriptsPath(rmMeta.username), 'pid');
                let client: Client | undefined = sshClientManager.getFirstSSHClient();
                if(client) {
=======
                const jobpidPath: string = unixPathJoin(this.getRemoteScriptsPath(rmMeta.username), 'pid');
                const client: Client | undefined = sshClientManager.getFirstSSHClient();
                if (client !== undefined) {
>>>>>>> a373dbcb
                    await SSHClientUtility.remoteExeCommand(`pkill -P \`cat ${jobpidPath}\``, client);
                    await SSHClientUtility.remoteExeCommand(`rm -rf ${this.getRemoteScriptsPath(rmMeta.username)}`, client);
                }
                sshClientManager.closeAllSSHClient();
            }
        } catch (error) {
            //ignore error, this function is called to cleanup remote connections when experiment is stopping
            this.log.error(`Cleanup connection exception, error is ${error.message}`);
        }

        return Promise.resolve();
    }

    /**
     * Generate gpu metric collector directory to store temp gpu metric collector script files
     */
    private getLocalGpuMetricCollectorDir(): string {
<<<<<<< HEAD
        let userName: string = path.basename(os.homedir()); //get current user name of os
=======
        const userName: string = path.basename(os.homedir()); //get current user name of os

>>>>>>> a373dbcb
        return path.join(os.tmpdir(), userName, 'nni', 'scripts');
    }

    /**
     * Generate gpu metric collector shell script in local machine,
     * used to run in remote machine, and will be deleted after uploaded from local.
     */
    private async generateGpuMetricsCollectorScript(userName: string): Promise<void> {
<<<<<<< HEAD
        let gpuMetricCollectorScriptFolder : string = this.getLocalGpuMetricCollectorDir();
=======
        const gpuMetricCollectorScriptFolder : string = this.getLocalGpuMetricCollectorDir();
>>>>>>> a373dbcb
        await execMkdir(path.join(gpuMetricCollectorScriptFolder, userName));
        //generate gpu_metrics_collector.sh
        const gpuMetricsCollectorScriptPath: string = path.join(gpuMetricCollectorScriptFolder, userName, 'gpu_metrics_collector.sh');
        // This directory is used to store gpu_metrics and pid created by script
        const remoteGPUScriptsDir: string = this.getRemoteScriptsPath(userName);
        const gpuMetricsCollectorScriptContent: string = String.Format(
<<<<<<< HEAD
            GPU_INFO_COLLECTOR_FORMAT_LINUX, 
            remoteGPUScriptsDir, 
            unixPathJoin(remoteGPUScriptsDir, 'pid'), 
=======
            GPU_INFO_COLLECTOR_FORMAT_LINUX,
            remoteGPUScriptsDir,
            unixPathJoin(remoteGPUScriptsDir, 'pid')
>>>>>>> a373dbcb
        );
        await fs.promises.writeFile(gpuMetricsCollectorScriptPath, gpuMetricsCollectorScriptContent, { encoding: 'utf8' });
    }

    private async setupConnections(machineList: string): Promise<void> {
        this.log.debug(`Connecting to remote machines: ${machineList}`);
        const deferred: Deferred<void> = new Deferred<void>();
        //TO DO: verify if value's format is wrong, and json parse failed, how to handle error
        const rmMetaList: RemoteMachineMeta[] = <RemoteMachineMeta[]>JSON.parse(machineList);
        let connectedRMNum: number = 0;

        rmMetaList.forEach(async (rmMeta: RemoteMachineMeta) => {
            rmMeta.occupiedGpuIndexMap = new Map<number, number>();
<<<<<<< HEAD
            let sshClientManager: SSHClientManager = new SSHClientManager([], this.MAX_TRIAL_NUMBER_PER_SSHCONNECTION, rmMeta);
            let sshClient: Client = await sshClientManager.getAvailableSSHClient();
=======
            const sshClientManager: SSHClientManager = new SSHClientManager([], this.MAX_TRIAL_NUMBER_PER_SSHCONNECTION, rmMeta);
            const sshClient: Client = await sshClientManager.getAvailableSSHClient();
>>>>>>> a373dbcb
            this.machineSSHClientMap.set(rmMeta, sshClientManager);
            await this.initRemoteMachineOnConnected(rmMeta, sshClient);
            if (++connectedRMNum === rmMetaList.length) {
                deferred.resolve();
            }
        });

        return deferred.promise;
    }

    private async initRemoteMachineOnConnected(rmMeta: RemoteMachineMeta, conn: Client): Promise<void> {
        // Create root working directory after ssh connection is ready
<<<<<<< HEAD
        await this.generateGpuMetricsCollectorScript(rmMeta.username); //generate gpu script in local machine first, will copy to remote machine later
=======
        // generate gpu script in local machine first, will copy to remote machine later
        await this.generateGpuMetricsCollectorScript(rmMeta.username);
>>>>>>> a373dbcb
        const nniRootDir: string = unixPathJoin(getRemoteTmpDir(this.remoteOS), 'nni');
        await SSHClientUtility.remoteExeCommand(`mkdir -p ${this.remoteExpRootDir}`, conn);

        // Copy NNI scripts to remote expeirment working directory
        const localGpuScriptCollectorDir: string = this.getLocalGpuMetricCollectorDir();
        // the directory to store temp scripts in remote machine
        const remoteGpuScriptCollectorDir: string = this.getRemoteScriptsPath(rmMeta.username);
        await SSHClientUtility.remoteExeCommand(`mkdir -p ${remoteGpuScriptCollectorDir}`, conn);
        await SSHClientUtility.remoteExeCommand(`chmod 777 ${nniRootDir} ${nniRootDir}/* ${nniRootDir}/scripts/*`, conn);
        //copy gpu_metrics_collector.sh to remote
<<<<<<< HEAD
        await SSHClientUtility.copyFileToRemote(path.join(localGpuScriptCollectorDir, rmMeta.username, 'gpu_metrics_collector.sh'), unixPathJoin(remoteGpuScriptCollectorDir, 'gpu_metrics_collector.sh'), conn);

        //Begin to execute gpu_metrics_collection scripts
=======
        await SSHClientUtility.copyFileToRemote(path.join(localGpuScriptCollectorDir, rmMeta.username, 'gpu_metrics_collector.sh'),
                                                unixPathJoin(remoteGpuScriptCollectorDir, 'gpu_metrics_collector.sh'), conn);

        //Begin to execute gpu_metrics_collection scripts
        // tslint:disable-next-line: no-floating-promises
>>>>>>> a373dbcb
        SSHClientUtility.remoteExeCommand(`bash ${unixPathJoin(remoteGpuScriptCollectorDir, 'gpu_metrics_collector.sh')}`, conn);

        this.timer.subscribe(
            async (tick: number) => {
                const cmdresult: RemoteCommandResult = await SSHClientUtility.remoteExeCommand(
                    `tail -n 1 ${unixPathJoin(remoteGpuScriptCollectorDir, 'gpu_metrics')}`, conn);
<<<<<<< HEAD
                if (cmdresult && cmdresult.stdout) {
=======
                if (cmdresult !== undefined && cmdresult.stdout !== undefined) {
>>>>>>> a373dbcb
                    rmMeta.gpuSummary = <GPUSummary>JSON.parse(cmdresult.stdout);
                }
            }
        );
    }

    private async prepareTrialJob(trialJobId: string): Promise<boolean> {
        const deferred : Deferred<boolean> = new Deferred<boolean>();

        if (this.trialConfig === undefined) {
            throw new Error('trial config is not initialized');
        }
        const trialJobDetail: RemoteMachineTrialJobDetail | undefined = this.trialJobsMap.get(trialJobId);
        if (trialJobDetail === undefined) {
            throw new NNIError(NNIErrorNames.INVALID_JOB_DETAIL, `Invalid job detail information for trial job ${trialJobId}`);
        }
        // If job is not WATIING, Don't prepare and resolve true immediately
        if (trialJobDetail.status !== 'WAITING') {
            deferred.resolve(true);

            return deferred.promise;
        }
        // get an ssh client from scheduler
        const rmScheduleResult: RemoteMachineScheduleResult = this.gpuScheduler.scheduleMachine(this.trialConfig.gpuNum, trialJobDetail);
        if (rmScheduleResult.resultType === ScheduleResultType.REQUIRE_EXCEED_TOTAL) {
            const errorMessage : string = `Required GPU number ${this.trialConfig.gpuNum} is too large, no machine can meet`;
            this.log.error(errorMessage);
            deferred.reject();
            throw new NNIError(NNIErrorNames.RESOURCE_NOT_AVAILABLE, errorMessage);
        } else if (rmScheduleResult.resultType === ScheduleResultType.SUCCEED
            && rmScheduleResult.scheduleInfo !== undefined) {
            const rmScheduleInfo : RemoteMachineScheduleInfo = rmScheduleResult.scheduleInfo;
            const trialWorkingFolder: string = unixPathJoin(this.remoteExpRootDir, 'trials', trialJobId);

            trialJobDetail.rmMeta = rmScheduleInfo.rmMeta;

            await this.allocateSSHClientForTrial(trialJobDetail);
            await this.launchTrialOnScheduledMachine(
                trialJobId, trialWorkingFolder, <TrialJobApplicationForm>trialJobDetail.form, rmScheduleInfo);

            trialJobDetail.status = 'RUNNING';
            trialJobDetail.url = `file://${rmScheduleInfo.rmMeta.ip}:${trialWorkingFolder}`;
            trialJobDetail.startTime = Date.now();

            this.trialJobsMap.set(trialJobId, trialJobDetail);
            deferred.resolve(true);
        } else if (rmScheduleResult.resultType === ScheduleResultType.TMP_NO_AVAILABLE_GPU) {
            this.log.info(`Right now no available GPU can be allocated for trial ${trialJobId}, will try to schedule later`);
            deferred.resolve(false);
        } else {
            deferred.reject(`Invalid schedule resutl type: ${rmScheduleResult.resultType}`);
        }

        return deferred.promise;
    }

    private async launchTrialOnScheduledMachine(trialJobId: string, trialWorkingFolder: string, form: TrialJobApplicationForm,
                                                rmScheduleInfo: RemoteMachineScheduleInfo): Promise<void> {
        if (this.trialConfig === undefined) {
            throw new Error('trial config is not initialized');
        }
        const cuda_visible_device: string = rmScheduleInfo.cuda_visible_device;
        const sshClient: Client | undefined = this.trialSSHClientMap.get(trialJobId);
        if (sshClient === undefined) {
            assert(false, 'sshClient is undefined.');

            // for lint
            return;
        }
        const trialJobDetail: RemoteMachineTrialJobDetail | undefined = this.trialJobsMap.get(trialJobId);
        if (trialJobDetail === undefined) {
            throw new Error(`Can not get trial job detail for job: ${trialJobId}`);
        }

        const trialLocalTempFolder: string = path.join(this.expRootDir, 'trials-local', trialJobId);

        await SSHClientUtility.remoteExeCommand(`mkdir -p ${trialWorkingFolder}`, sshClient);
        await SSHClientUtility.remoteExeCommand(`mkdir -p ${unixPathJoin(trialWorkingFolder, '.nni')}`, sshClient);

        // RemoteMachineRunShellFormat is the run shell format string,
        // See definition in remoteMachineData.ts

        let command: string;
        // Set CUDA_VISIBLE_DEVICES environment variable based on cuda_visible_device
        // If no valid cuda_visible_device is defined, set CUDA_VISIBLE_DEVICES to empty string to hide GPU device
        if (typeof cuda_visible_device === 'string' && cuda_visible_device.length > 0) {
            command = `CUDA_VISIBLE_DEVICES=${cuda_visible_device} ${this.trialConfig.command}`;
        } else {
            command = `CUDA_VISIBLE_DEVICES=" " ${this.trialConfig.command}`;
        }

        // tslint:disable-next-line: strict-boolean-expressions
        const nniManagerIp: string = this.nniManagerIpConfig ? this.nniManagerIpConfig.nniManagerIp : getIPV4Address();
        if (this.remoteRestServerPort === undefined) {
            const restServer: RemoteMachineJobRestServer = component.get(RemoteMachineJobRestServer);
            this.remoteRestServerPort = restServer.clusterRestServerPort;
        }
        const version: string = this.versionCheck ? await getVersion() : '';
        const runScriptTrialContent: string = String.Format(
            REMOTEMACHINE_TRIAL_COMMAND_FORMAT,
            trialWorkingFolder,
            trialWorkingFolder,
            trialJobId,
            getExperimentId(),
            trialJobDetail.sequenceId.toString(),
            this.isMultiPhase,
            unixPathJoin(trialWorkingFolder, '.nni', 'jobpid'),
            command,
            nniManagerIp,
            this.remoteRestServerPort,
            version,
            this.logCollection,
            unixPathJoin(trialWorkingFolder, '.nni', 'code')
<<<<<<< HEAD
        )
=======
        );
>>>>>>> a373dbcb

        //create tmp trial working folder locally.
        await execMkdir(path.join(trialLocalTempFolder, '.nni'));

        //create tmp trial working folder locally.
        await execCopydir(path.join(this.trialConfig.codeDir, '*'), trialLocalTempFolder);
        const installScriptContent : string = CONTAINER_INSTALL_NNI_SHELL_FORMAT;
        // Write NNI installation file to local tmp files
        await fs.promises.writeFile(path.join(trialLocalTempFolder, 'install_nni.sh'), installScriptContent, { encoding: 'utf8' });
        // Write file content ( run.sh and parameter.cfg ) to local tmp files
        await fs.promises.writeFile(path.join(trialLocalTempFolder, 'run.sh'), runScriptTrialContent, { encoding: 'utf8' });
        await this.writeParameterFile(trialJobId, form.hyperParameters, rmScheduleInfo.rmMeta);
        // Copy files in codeDir to remote working directory
        await SSHClientUtility.copyDirectoryToRemote(trialLocalTempFolder, trialWorkingFolder, sshClient, this.remoteOS);
        // Execute command in remote machine
<<<<<<< HEAD
=======
        // tslint:disable-next-line: no-floating-promises
>>>>>>> a373dbcb
        SSHClientUtility.remoteExeCommand(`bash ${unixPathJoin(trialWorkingFolder, 'run.sh')}`, sshClient);
    }

    private async runHostJob(form: HostJobApplicationForm): Promise<TrialJobDetail> {
        const rmMeta: RemoteMachineMeta = this.getRmMetaByHost(form.host);
        const sshClientManager: SSHClientManager | undefined = this.machineSSHClientMap.get(rmMeta);
        if (sshClientManager === undefined) {
            throw new Error('sshClient not found.');
        }
        const sshClient: Client = sshClientManager.getFirstSSHClient();
        const jobId: string = uniqueString(5);
        const localDir: string = path.join(this.expRootDir, 'hostjobs-local', jobId);
        const remoteDir: string = this.getHostJobRemoteDir(jobId);
        await cpp.exec(`mkdir -p ${localDir}`);
        await SSHClientUtility.remoteExeCommand(`mkdir -p ${remoteDir}`, sshClient);
        const runScriptContent: string = String.Format(
            HOST_JOB_SHELL_FORMAT, remoteDir, path.join(remoteDir, 'jobpid'), form.cmd, path.join(remoteDir, 'code')
        );
        await fs.promises.writeFile(path.join(localDir, 'run.sh'), runScriptContent, { encoding: 'utf8' });
        await SSHClientUtility.copyFileToRemote(
            path.join(localDir, 'run.sh'), unixPathJoin(remoteDir, 'run.sh'), sshClient);
<<<<<<< HEAD
=======
        // tslint:disable-next-line: no-floating-promises
>>>>>>> a373dbcb
        SSHClientUtility.remoteExeCommand(`bash ${unixPathJoin(remoteDir, 'run.sh')}`, sshClient);

        const jobDetail: RemoteMachineTrialJobDetail =  new RemoteMachineTrialJobDetail(
            jobId, 'RUNNING', Date.now(), remoteDir, form, this.generateSequenceId()
        );
        jobDetail.rmMeta = rmMeta;
        jobDetail.startTime = Date.now();
        this.trialJobsMap.set(jobId, jobDetail);
        this.log.debug(`runHostJob: return: ${JSON.stringify(jobDetail)} `);

        return jobDetail;
    }

    private getRmMetaByHost(host: string): RemoteMachineMeta {
        for (const [rmMeta, client] of this.machineSSHClientMap.entries()) {
            if (rmMeta.ip === host) {
                return rmMeta;
            }
        }
        throw new Error(`Host not found: ${host}`);
    }

    private async updateTrialJobStatus(trialJob: RemoteMachineTrialJobDetail, sshClient: Client): Promise<TrialJobDetail> {
        const deferred: Deferred<TrialJobDetail> = new Deferred<TrialJobDetail>();
        const jobpidPath: string = this.getJobPidPath(trialJob.id);
        const trialReturnCodeFilePath: string = unixPathJoin(this.remoteExpRootDir, 'trials', trialJob.id, '.nni', 'code');
        try {
            const killResult: number = (await SSHClientUtility.remoteExeCommand(`kill -0 \`cat ${jobpidPath}\``, sshClient)).exitCode;
            // if the process of jobpid is not alive any more
            if (killResult !== 0) {
                const trailReturnCode: string = await SSHClientUtility.getRemoteFileContent(trialReturnCodeFilePath, sshClient);
                this.log.debug(`trailjob ${trialJob.id} return code: ${trailReturnCode}`);
                const match: RegExpMatchArray | null = trailReturnCode.trim()
                  .match(/^(\d+)\s+(\d+)$/);
                if (match !== null) {
                    const { 1: code, 2: timestamp } = match;
                    // Update trial job's status based on result code
                    if (parseInt(code, 10) === 0) {
                        trialJob.status = 'SUCCEEDED';
                    } else {
                        // isEarlyStopped is never set, mean it's not cancelled by NNI, so if the process's exit code >0, mark it as FAILED
                        if (trialJob.isEarlyStopped === undefined) {
                            trialJob.status = 'FAILED';
                        } else {
                            trialJob.status = getJobCancelStatus(trialJob.isEarlyStopped);
                        }
                    }
                    trialJob.endTime = parseInt(timestamp, 10);
                    this.releaseTrialSSHClient(trialJob);
                }
                this.log.debug(`trailJob status update: ${trialJob.id}, ${trialJob.status}`);
            }
            deferred.resolve(trialJob);
        } catch (error) {
            this.log.error(`Update job status exception, error is ${error.message}`);
            if (error instanceof NNIError && error.name === NNIErrorNames.NOT_FOUND) {
                deferred.resolve(trialJob);
            } else {
                trialJob.status = 'UNKNOWN';
                deferred.resolve(trialJob);
            }
        }

        return deferred.promise;
    }

    private getRemoteScriptsPath(userName: string): string {
        return unixPathJoin(getRemoteTmpDir(this.remoteOS), userName, 'nni', 'scripts');
    }

    private getHostJobRemoteDir(jobId: string): string {
        return unixPathJoin(this.remoteExpRootDir, 'hostjobs', jobId);
    }

<<<<<<< HEAD
    private getRemoteExperimentRootDir(): string{
=======
    private getRemoteExperimentRootDir(): string {
>>>>>>> a373dbcb
        return unixPathJoin(getRemoteTmpDir(this.remoteOS), 'nni', 'experiments', getExperimentId());
    }

    public get MetricsEmitter() : EventEmitter {
        return this.metricsEmitter;
    }

    private getJobPidPath(jobId: string): string {
        const trialJobDetail: RemoteMachineTrialJobDetail | undefined = this.trialJobsMap.get(jobId);
        if (trialJobDetail === undefined) {
            throw new NNIError(NNIErrorNames.INVALID_JOB_DETAIL, `Invalid job detail information for trial job ${jobId}`);
        }

        let jobpidPath: string;
        if (trialJobDetail.form.jobType === 'TRIAL') {
            jobpidPath = unixPathJoin(trialJobDetail.workingDirectory, '.nni', 'jobpid');
        } else if (trialJobDetail.form.jobType === 'HOST') {
            jobpidPath = unixPathJoin(this.getHostJobRemoteDir(jobId), 'jobpid');
        } else {
            throw new Error(`Job type not supported: ${trialJobDetail.form.jobType}`);
        }

        return jobpidPath;
    }

    private async writeParameterFile(trialJobId: string, hyperParameters: HyperParameters, rmMeta: RemoteMachineMeta): Promise<void> {
        const sshClient: Client | undefined = this.trialSSHClientMap.get(trialJobId);
        if (sshClient === undefined) {
            throw new Error('sshClient is undefined.');
        }

        const trialWorkingFolder: string = unixPathJoin(this.remoteExpRootDir, 'trials', trialJobId);
        const trialLocalTempFolder: string = path.join(this.expRootDir, 'trials-local', trialJobId);

        const fileName: string = generateParamFileName(hyperParameters);
        const localFilepath: string = path.join(trialLocalTempFolder, fileName);
        await fs.promises.writeFile(localFilepath, hyperParameters.value, { encoding: 'utf8' });

        await SSHClientUtility.copyFileToRemote(localFilepath, unixPathJoin(trialWorkingFolder, fileName), sshClient);
    }

    private generateSequenceId(): number {
        if (this.trialSequenceId === -1) {
            this.trialSequenceId = getInitTrialSequenceId();
        }

        return this.trialSequenceId++;
    }
}

export { RemoteMachineTrainingService };<|MERGE_RESOLUTION|>--- conflicted
+++ resolved
@@ -37,17 +37,12 @@
     HostJobApplicationForm, HyperParameters, JobApplicationForm, NNIManagerIpConfig, TrainingService, TrialJobApplicationForm,
     TrialJobDetail, TrialJobMetric
 } from '../../common/trainingService';
-<<<<<<< HEAD
-import { delay, generateParamFileName, getExperimentRootDir, uniqueString, getJobCancelStatus, getRemoteTmpDir,getIPV4Address, getVersion, unixPathJoin } from '../../common/utils';
-import { GPUSummary } from '../common/gpuData';
-=======
 import {
     delay, generateParamFileName, getExperimentRootDir, getIPV4Address, getJobCancelStatus, getRemoteTmpDir,
     getVersion, uniqueString, unixPathJoin
 } from '../../common/utils';
 import { CONTAINER_INSTALL_NNI_SHELL_FORMAT } from '../common/containerJobData';
 import { GPU_INFO_COLLECTOR_FORMAT_LINUX, GPUSummary } from '../common/gpuData';
->>>>>>> a373dbcb
 import { TrialConfig } from '../common/trialConfig';
 import { TrialConfigMetadataKey } from '../common/trialConfigMetadataKey';
 import { execCopydir, execMkdir, execRemove, validateCodeDir } from '../common/util';
@@ -57,16 +52,8 @@
     RemoteMachineScheduleInfo, RemoteMachineScheduleResult, RemoteMachineTrialJobDetail,
     ScheduleResultType, SSHClient, SSHClientManager
 } from './remoteMachineData';
-<<<<<<< HEAD
-import { GPU_INFO_COLLECTOR_FORMAT_LINUX } from '../common/gpuData';
-import { SSHClientUtility } from './sshClientUtility';
-import { validateCodeDir, execRemove, execMkdir, execCopydir } from '../common/util';
-import { RemoteMachineJobRestServer } from './remoteMachineJobRestServer';
-import { CONTAINER_INSTALL_NNI_SHELL_FORMAT } from '../common/containerJobData';
-=======
 import { RemoteMachineJobRestServer } from './remoteMachineJobRestServer';
 import { SSHClientUtility } from './sshClientUtility';
->>>>>>> a373dbcb
 
 /**
  * Training Service implementation for Remote Machine (Linux)
@@ -293,20 +280,6 @@
 
         return trialJobDetail;
     }
-<<<<<<< HEAD
-    
-    /**
-     * remove gpu reversion when job is not running
-     */
-    private updateGpuReservation() {
-        for (const [key, value] of this.trialJobsMap) { 
-            if(!['WAITING', 'RUNNING'].includes(value.status)) {
-                this.gpuScheduler.removeGpuReservation(key, this.trialJobsMap);
-            }
-        };
-    }
-=======
->>>>>>> a373dbcb
 
     /**
      * Is multiphase job supported in current training service
@@ -452,15 +425,9 @@
     private async cleanupConnections(): Promise<void> {
         try {
             for (const [rmMeta, sshClientManager] of this.machineSSHClientMap.entries()) {
-<<<<<<< HEAD
-                let jobpidPath: string = unixPathJoin(this.getRemoteScriptsPath(rmMeta.username), 'pid');
-                let client: Client | undefined = sshClientManager.getFirstSSHClient();
-                if(client) {
-=======
                 const jobpidPath: string = unixPathJoin(this.getRemoteScriptsPath(rmMeta.username), 'pid');
                 const client: Client | undefined = sshClientManager.getFirstSSHClient();
                 if (client !== undefined) {
->>>>>>> a373dbcb
                     await SSHClientUtility.remoteExeCommand(`pkill -P \`cat ${jobpidPath}\``, client);
                     await SSHClientUtility.remoteExeCommand(`rm -rf ${this.getRemoteScriptsPath(rmMeta.username)}`, client);
                 }
@@ -478,12 +445,8 @@
      * Generate gpu metric collector directory to store temp gpu metric collector script files
      */
     private getLocalGpuMetricCollectorDir(): string {
-<<<<<<< HEAD
-        let userName: string = path.basename(os.homedir()); //get current user name of os
-=======
         const userName: string = path.basename(os.homedir()); //get current user name of os
 
->>>>>>> a373dbcb
         return path.join(os.tmpdir(), userName, 'nni', 'scripts');
     }
 
@@ -492,26 +455,16 @@
      * used to run in remote machine, and will be deleted after uploaded from local.
      */
     private async generateGpuMetricsCollectorScript(userName: string): Promise<void> {
-<<<<<<< HEAD
-        let gpuMetricCollectorScriptFolder : string = this.getLocalGpuMetricCollectorDir();
-=======
         const gpuMetricCollectorScriptFolder : string = this.getLocalGpuMetricCollectorDir();
->>>>>>> a373dbcb
         await execMkdir(path.join(gpuMetricCollectorScriptFolder, userName));
         //generate gpu_metrics_collector.sh
         const gpuMetricsCollectorScriptPath: string = path.join(gpuMetricCollectorScriptFolder, userName, 'gpu_metrics_collector.sh');
         // This directory is used to store gpu_metrics and pid created by script
         const remoteGPUScriptsDir: string = this.getRemoteScriptsPath(userName);
         const gpuMetricsCollectorScriptContent: string = String.Format(
-<<<<<<< HEAD
-            GPU_INFO_COLLECTOR_FORMAT_LINUX, 
-            remoteGPUScriptsDir, 
-            unixPathJoin(remoteGPUScriptsDir, 'pid'), 
-=======
             GPU_INFO_COLLECTOR_FORMAT_LINUX,
             remoteGPUScriptsDir,
             unixPathJoin(remoteGPUScriptsDir, 'pid')
->>>>>>> a373dbcb
         );
         await fs.promises.writeFile(gpuMetricsCollectorScriptPath, gpuMetricsCollectorScriptContent, { encoding: 'utf8' });
     }
@@ -525,13 +478,8 @@
 
         rmMetaList.forEach(async (rmMeta: RemoteMachineMeta) => {
             rmMeta.occupiedGpuIndexMap = new Map<number, number>();
-<<<<<<< HEAD
-            let sshClientManager: SSHClientManager = new SSHClientManager([], this.MAX_TRIAL_NUMBER_PER_SSHCONNECTION, rmMeta);
-            let sshClient: Client = await sshClientManager.getAvailableSSHClient();
-=======
             const sshClientManager: SSHClientManager = new SSHClientManager([], this.MAX_TRIAL_NUMBER_PER_SSHCONNECTION, rmMeta);
             const sshClient: Client = await sshClientManager.getAvailableSSHClient();
->>>>>>> a373dbcb
             this.machineSSHClientMap.set(rmMeta, sshClientManager);
             await this.initRemoteMachineOnConnected(rmMeta, sshClient);
             if (++connectedRMNum === rmMetaList.length) {
@@ -544,12 +492,8 @@
 
     private async initRemoteMachineOnConnected(rmMeta: RemoteMachineMeta, conn: Client): Promise<void> {
         // Create root working directory after ssh connection is ready
-<<<<<<< HEAD
-        await this.generateGpuMetricsCollectorScript(rmMeta.username); //generate gpu script in local machine first, will copy to remote machine later
-=======
         // generate gpu script in local machine first, will copy to remote machine later
         await this.generateGpuMetricsCollectorScript(rmMeta.username);
->>>>>>> a373dbcb
         const nniRootDir: string = unixPathJoin(getRemoteTmpDir(this.remoteOS), 'nni');
         await SSHClientUtility.remoteExeCommand(`mkdir -p ${this.remoteExpRootDir}`, conn);
 
@@ -560,28 +504,18 @@
         await SSHClientUtility.remoteExeCommand(`mkdir -p ${remoteGpuScriptCollectorDir}`, conn);
         await SSHClientUtility.remoteExeCommand(`chmod 777 ${nniRootDir} ${nniRootDir}/* ${nniRootDir}/scripts/*`, conn);
         //copy gpu_metrics_collector.sh to remote
-<<<<<<< HEAD
-        await SSHClientUtility.copyFileToRemote(path.join(localGpuScriptCollectorDir, rmMeta.username, 'gpu_metrics_collector.sh'), unixPathJoin(remoteGpuScriptCollectorDir, 'gpu_metrics_collector.sh'), conn);
-
-        //Begin to execute gpu_metrics_collection scripts
-=======
         await SSHClientUtility.copyFileToRemote(path.join(localGpuScriptCollectorDir, rmMeta.username, 'gpu_metrics_collector.sh'),
                                                 unixPathJoin(remoteGpuScriptCollectorDir, 'gpu_metrics_collector.sh'), conn);
 
         //Begin to execute gpu_metrics_collection scripts
         // tslint:disable-next-line: no-floating-promises
->>>>>>> a373dbcb
         SSHClientUtility.remoteExeCommand(`bash ${unixPathJoin(remoteGpuScriptCollectorDir, 'gpu_metrics_collector.sh')}`, conn);
 
         this.timer.subscribe(
             async (tick: number) => {
                 const cmdresult: RemoteCommandResult = await SSHClientUtility.remoteExeCommand(
                     `tail -n 1 ${unixPathJoin(remoteGpuScriptCollectorDir, 'gpu_metrics')}`, conn);
-<<<<<<< HEAD
-                if (cmdresult && cmdresult.stdout) {
-=======
                 if (cmdresult !== undefined && cmdresult.stdout !== undefined) {
->>>>>>> a373dbcb
                     rmMeta.gpuSummary = <GPUSummary>JSON.parse(cmdresult.stdout);
                 }
             }
@@ -695,11 +629,7 @@
             version,
             this.logCollection,
             unixPathJoin(trialWorkingFolder, '.nni', 'code')
-<<<<<<< HEAD
-        )
-=======
         );
->>>>>>> a373dbcb
 
         //create tmp trial working folder locally.
         await execMkdir(path.join(trialLocalTempFolder, '.nni'));
@@ -715,10 +645,7 @@
         // Copy files in codeDir to remote working directory
         await SSHClientUtility.copyDirectoryToRemote(trialLocalTempFolder, trialWorkingFolder, sshClient, this.remoteOS);
         // Execute command in remote machine
-<<<<<<< HEAD
-=======
         // tslint:disable-next-line: no-floating-promises
->>>>>>> a373dbcb
         SSHClientUtility.remoteExeCommand(`bash ${unixPathJoin(trialWorkingFolder, 'run.sh')}`, sshClient);
     }
 
@@ -740,10 +667,7 @@
         await fs.promises.writeFile(path.join(localDir, 'run.sh'), runScriptContent, { encoding: 'utf8' });
         await SSHClientUtility.copyFileToRemote(
             path.join(localDir, 'run.sh'), unixPathJoin(remoteDir, 'run.sh'), sshClient);
-<<<<<<< HEAD
-=======
         // tslint:disable-next-line: no-floating-promises
->>>>>>> a373dbcb
         SSHClientUtility.remoteExeCommand(`bash ${unixPathJoin(remoteDir, 'run.sh')}`, sshClient);
 
         const jobDetail: RemoteMachineTrialJobDetail =  new RemoteMachineTrialJobDetail(
@@ -818,11 +742,7 @@
         return unixPathJoin(this.remoteExpRootDir, 'hostjobs', jobId);
     }
 
-<<<<<<< HEAD
-    private getRemoteExperimentRootDir(): string{
-=======
     private getRemoteExperimentRootDir(): string {
->>>>>>> a373dbcb
         return unixPathJoin(getRemoteTmpDir(this.remoteOS), 'nni', 'experiments', getExperimentId());
     }
 
