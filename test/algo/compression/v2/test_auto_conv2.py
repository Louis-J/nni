# Copyright (c) Microsoft Corporation.
# Licensed under the MIT license.

import unittest

import torch
import torch.nn.functional as F

from nni.common.concrete_trace_utils import concrete_trace, ConcreteTracer
from nni.compression.pytorch.pruning import L1NormPruner
from nni.compression.pytorch.speedup.v2 import ModelSpeedup
from nni.algorithms.compression.v2.pytorch.utils import (
    compute_sparsity_compact2origin,
    compute_sparsity_mask2compact
)

class CondModel(torch.nn.Module):
    """
    test for:
        prim::If
    """
    the_cond: bool
    def __init__(self):
        super().__init__()
        self.the_cond = True

    def forward(self, x: torch.Tensor) -> torch.Tensor:
        if self.the_cond:
            x = x + 0.00001
        else:
            x = x - 0.00001
        self.the_cond = not self.the_cond
        return x

class ASubModel(torch.nn.Module):
    """
    test for:
        sub model
    """
    def __init__(self):
        super().__init__()

    def forward(self, x: torch.Tensor) -> torch.Tensor:
        x = x + 0.00001
        return x

class TorchModel1(torch.nn.Module):
    """
    test for:
        add, sub, mul, div, exp, matmul,
        relu, gelu, tanh, silu, sigmod, softmax, leaky_relu,
        size, unsqueeze, flatten, cat, slice, reshape, transpose, t, select, permute, constant_pad_nd, split
        mean, avg_pool2d, max_pool2d, sum, adaptive_avg_pool2d,
        to, Int, view,
        type_as, expand_as, contiguous,

    notes:
        'floor_divide' have no backward, then not be tested
    """
    def __init__(self):
        super().__init__()
        self.conv1 = torch.nn.Conv2d(1, 6, 5, 1)
        self.conv2 = torch.nn.Conv2d(6, 16, 5, 1)
        self.fccond = torch.nn.Linear(16 * 4 * 4, 16 * 4 * 4)
        self.fc1 = torch.nn.Linear(16 * 4 * 4, 120)
        self.fc2 = torch.nn.Linear(120, 84)
        self.fc3 = torch.nn.Linear(84, 10)
        self.pool1 = torch.nn.MaxPool2d((2, 2))
        self.pool2 = torch.nn.MaxPool2d((2, 2))
        self.pool3 = torch.nn.MaxPool2d((2, 2))
        self.pool4 = torch.nn.MaxPool2d((2, 2))
        self.pool5 = torch.nn.MaxPool2d((2, 2))
        self.cond = torch.jit.script(CondModel())
        # self.asub = ASubModel()

    def forward(self, x: torch.Tensor):
        y1 = torch.ones_like(x)
        y2 = torch.rand_like(x)
        y3 = torch.randn_like(x)
        y4 = torch.zeros_like(x)
        # x -= y1
        # x += y2 + y3 + y4
        x = x.sub(y1)
        x = x.add(y2)
        x = x.add(y3)
        x = x.add(y4)

        x = x.contiguous(memory_format=torch.channels_last)
        x = torch._C._nn.upsample_bilinear2d(x, (28, 28), False)
        x = torch._C._nn.upsample_nearest2d(x, (28, 28))
        x = F.adaptive_avg_pool2d(x, (28, 28))

        x = torch.exp(x)
        x = torch.sigmoid(x)

        x = torch.transpose(x, 1, 2)
        x = torch.transpose(x, 1, 2)

        x = F.avg_pool2d(x, 3, 1, padding=1)
        x = F.max_pool2d(x, 3, 1, padding=1)

        x = x.to(torch.float32)

        x = self.conv1(x)
        # y1 = self.pool1(F.relu(x))
        # y2 = self.pool2(F.gelu(x))
        # y3 = self.pool3(F.leaky_relu(x))
        y1 = F.relu(x)
        y2 = F.gelu(x)
        y3 = F.leaky_relu(x)
        y1 = self.pool1(y1)
        y2 = self.pool2(y2)
        y3 = self.pool3(y3)

        x = y1 + y2 + y3

        x = x + 0.00001

        x = x * 1.00001

        x = self.conv2(x)
        # y1 = self.pool4(F.silu(x))
        # y2 = self.pool5(torch.tanh(x))
        y1 = F.silu(x)
        y2 = torch.tanh(x)
        y1 = self.pool4(y1)
        y2 = self.pool5(y2)

        x = y1 - y2

        x = x - 0.00001

        x = x / 1.00001

        x = torch.permute(x, (0, 2, 3, 1))
        x = torch.permute(x, (0, 2, 3, 1))
        x = torch.permute(x, (0, 2, 3, 1))
        x = torch.unsqueeze(x, dim=1)
        x = torch.select(x, dim=1, index=0)
        x = torch.unsqueeze(x, dim=1)
        x = torch.mean(x, dim=1)
        x = torch.unsqueeze(x, dim=1)
        x = torch.sum(x, dim=1, dtype=torch.float32)
        x = torch.unsqueeze(x, dim=1)
        x = torch.squeeze(x, dim=1)
        x = torch.flatten(x, 1)
        x = x.reshape(x.shape)
        x = x.view(-1, x.size(1))


        x = F.relu(self.fc1(x))
        x = F.relu(self.fc2(x))
        x = F.softmax(self.fc3(x), dim=1)

        y1 = x[:,0:int(x.size(1)/2)]
        y2 = x[:,int(x.size(1)/2):x.size(1)]
        x = torch.cat((y1, y2), dim=1)

        x = x.type_as(x)
        x = x.expand_as(x)
        x = torch.matmul(x, x.t())
        # x = torch.split(x, 1, dim=1)
        # x = torch.cat(x, dim=1)
        # x = self.cond(x) # condition is not support now
        # x = self.asub(x)
        x = torch.constant_pad_nd(x, (1,1,1,1), 3.14159)

        return x

class AutoConvTestCase(unittest.TestCase):
    def test_l1norm_pruner(self):
        torch.manual_seed(100)
        model = TorchModel1()
        dummy_input = torch.rand(3, 1, 28, 28)
        config_list = [{'op_types': ['Conv2d'], 'sparsity': 0.5}]
        pruner = L1NormPruner(model=model, config_list=config_list)
        pruned_model, masks = pruner.compress()
        pruner._unwrap_model()
        sparsity_list = compute_sparsity_mask2compact(pruned_model, masks, config_list)
<<<<<<< HEAD
        traced_model = concrete_trace(model, {'x': dummy_input},
                autowrap_leaf_class = {
                    **ConcreteTracer.default_autowrap_leaf_class,
                    int:        ((), False),
                })
        torch.manual_seed(100)
        ModelSpeedup(traced_model, masks).run(torch.rand(8, 1, 28, 28))
        real_sparsity_list = compute_sparsity_compact2origin(TorchModel1(), traced_model, config_list)
=======
        traced_model = concrete_trace(model, {'x': dummy_input})
        # torch.manual_seed(100)
        ModelSpeedup(traced_model, masks).run(torch.rand(3, 1, 28, 28))
>>>>>>> aa0f0507

        print('before:\n', model)
        print('after:\n', repr(traced_model))

        real_sparsity_list = compute_sparsity_compact2origin(TorchModel1(), traced_model, config_list)
        print('sparsity_list:', sparsity_list)
        assert 0.45 < sparsity_list[0]['total_sparsity'] < 0.55

        print('real_sparsity_list:', real_sparsity_list)
        assert 0.45 < real_sparsity_list[0]['total_sparsity'] < 0.75

        print('the shape of output of the infer:', model(dummy_input).shape)
        assert traced_model(dummy_input).shape == torch.Size((5, 5))

if __name__ == '__main__':
    unittest.main()<|MERGE_RESOLUTION|>--- conflicted
+++ resolved
@@ -177,20 +177,9 @@
         pruned_model, masks = pruner.compress()
         pruner._unwrap_model()
         sparsity_list = compute_sparsity_mask2compact(pruned_model, masks, config_list)
-<<<<<<< HEAD
-        traced_model = concrete_trace(model, {'x': dummy_input},
-                autowrap_leaf_class = {
-                    **ConcreteTracer.default_autowrap_leaf_class,
-                    int:        ((), False),
-                })
-        torch.manual_seed(100)
-        ModelSpeedup(traced_model, masks).run(torch.rand(8, 1, 28, 28))
-        real_sparsity_list = compute_sparsity_compact2origin(TorchModel1(), traced_model, config_list)
-=======
         traced_model = concrete_trace(model, {'x': dummy_input})
         # torch.manual_seed(100)
         ModelSpeedup(traced_model, masks).run(torch.rand(3, 1, 28, 28))
->>>>>>> aa0f0507
 
         print('before:\n', model)
         print('after:\n', repr(traced_model))
